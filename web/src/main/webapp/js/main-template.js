--- conflicted
+++ resolved
@@ -620,11 +620,7 @@
             if (request.hasElevation()) {
                 routeInfo.append(translate.createEleInfoString(path.ascend, path.descend, request.useMiles));
             }
-<<<<<<< HEAD
             
-=======
-
->>>>>>> 997fa4c1
             routeInfo.append($("<div style='clear:both'/>"));
             oneTab.append(routeInfo);
 
