--- conflicted
+++ resolved
@@ -19,8 +19,6 @@
 package com.graphhopper;
 
 import com.graphhopper.reader.OSMReader;
-import com.graphhopper.reader.OSMReaderHelper;
-import com.graphhopper.reader.OSMReaderHelperDoubleParse;
 import com.graphhopper.routing.Path;
 import com.graphhopper.routing.RoutingAlgorithm;
 import com.graphhopper.routing.ch.PrepareContractionHierarchies;
@@ -31,7 +29,6 @@
 import com.graphhopper.routing.util.EdgeFilter;
 import com.graphhopper.routing.util.FastestCalc;
 import com.graphhopper.routing.util.EdgePropertyEncoder;
-import com.graphhopper.routing.util.FootFlagEncoder;
 import com.graphhopper.routing.util.NoOpAlgorithmPreparation;
 import com.graphhopper.routing.util.PrepareRoutingSubnetworks;
 import com.graphhopper.routing.util.RoutingAlgorithmSpecialAreaTests;
@@ -406,16 +403,10 @@
         if (chUsage) {
             graph = new LevelGraphStorage(dir);
             PrepareContractionHierarchies tmpPrepareCH = new PrepareContractionHierarchies();
-<<<<<<< HEAD
+
             EdgePropertyEncoder encoder = acceptWay.getSingle();
             if (chFast)
                 tmpPrepareCH.type(new FastestCalc(encoder));
-=======
-
-            EdgePropertyEncoder encoder;
-            if (acceptWay.accepts( AcceptWay.CAR ))
-                encoder = new CarFlagEncoder();
->>>>>>> 2682d038
             else
                 tmpPrepareCH.type(new ShortestCalc());
             tmpPrepareCH.vehicle(encoder);
