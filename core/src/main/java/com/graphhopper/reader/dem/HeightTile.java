/*
 *  Licensed to GraphHopper GmbH under one or more contributor
 *  license agreements. See the NOTICE file distributed with this work for 
 *  additional information regarding copyright ownership.
 * 
 *  GraphHopper GmbH licenses this file to you under the Apache License, 
 *  Version 2.0 (the "License"); you may not use this file except in 
 *  compliance with the License. You may obtain a copy of the License at
 * 
 *       http://www.apache.org/licenses/LICENSE-2.0
 * 
 *  Unless required by applicable law or agreed to in writing, software
 *  distributed under the License is distributed on an "AS IS" BASIS,
 *  WITHOUT WARRANTIES OR CONDITIONS OF ANY KIND, either express or implied.
 *  See the License for the specific language governing permissions and
 *  limitations under the License.
 */
package com.graphhopper.reader.dem;

import com.graphhopper.storage.DataAccess;

<<<<<<< HEAD
// import java.awt.Color;
// import java.awt.Graphics;
// import java.awt.image.BufferedImage;
import java.io.File;
import java.io.IOException;
import java.util.concurrent.atomic.AtomicInteger;
// import javax.imageio.ImageIO;
=======
import javax.imageio.ImageIO;
import java.awt.*;
import java.awt.image.BufferedImage;
import java.io.File;
import java.io.IOException;
import java.util.concurrent.atomic.AtomicInteger;
>>>>>>> 9a81eb5f

/**
 * One rectangle of height data from Shuttle Radar Topography Mission.
 * <p>
 *
 * @author Peter Karich
 */
public class HeightTile {
    private final int minLat;
    private final int minLon;
    private final int width;
    private final int degree;
    private final double lowerBound;
    private final double higherBound;
    private DataAccess heights;
    private boolean calcMean;

    public HeightTile(int minLat, int minLon, int width, double precision, int degree) {
        this.minLat = minLat;
        this.minLon = minLon;
        this.width = width;

        this.lowerBound = -1 / precision;
        this.higherBound = degree + 1 / precision;

        this.degree = degree;
    }

    public HeightTile setCalcMean(boolean b) {
        this.calcMean = b;
        return this;
    }

    public boolean isSeaLevel() {
        return heights.getHeader(0) == 1;
    }

    public HeightTile setSeaLevel(boolean b) {
        heights.setHeader(0, b ? 1 : 0);
        return this;
    }

    void setHeights(DataAccess da) {
        this.heights = da;
    }

    public double getHeight(double lat, double lon) {
        double deltaLat = Math.abs(lat - minLat);
        double deltaLon = Math.abs(lon - minLon);
        if (deltaLat > higherBound || deltaLat < lowerBound)
            throw new IllegalStateException("latitude not in boundary of this file:" + lat + "," + lon + ", this:" + this.toString());
        if (deltaLon > higherBound || deltaLon < lowerBound)
            throw new IllegalStateException("longitude not in boundary of this file:" + lat + "," + lon + ", this:" + this.toString());

        // first row in the file is the northernmost one
        // http://gis.stackexchange.com/a/43756/9006
        int lonSimilar = (int) (width / degree * deltaLon);
        // different fallback methods for lat and lon as we have different rounding (lon -> positive, lat -> negative)
        if (lonSimilar >= width)
            lonSimilar = width - 1;
        int latSimilar = width - 1 - (int) (width / degree * deltaLat);
        if (latSimilar < 0)
            latSimilar = 0;

        // always keep in mind factor 2 because of short value
        int daPointer = 2 * (latSimilar * width + lonSimilar);
        int value = heights.getShort(daPointer);
        AtomicInteger counter = new AtomicInteger(1);
        if (value == Short.MIN_VALUE)
            return Double.NaN;

        if (calcMean) {
            if (lonSimilar > 0)
                value += includePoint(daPointer - 2, counter);

            if (lonSimilar < width - 1)
                value += includePoint(daPointer + 2, counter);

            if (latSimilar > 0)
                value += includePoint(daPointer - 2 * width, counter);

            if (latSimilar < width - 1)
                value += includePoint(daPointer + 2 * width, counter);
        }

        return (double) value / counter.get();
    }

    private double includePoint(int pointer, AtomicInteger counter) {
        short value = heights.getShort(pointer);
        if (value == Short.MIN_VALUE)
            return 0;

        counter.incrementAndGet();
        return value;
    }

<<<<<<< HEAD
    public void toImage( String imageFile ) throws IOException
    {
//         ImageIO.write(makeARGB(), "PNG", new File(imageFile));
    }

    /*protected BufferedImage makeARGB()
    {
=======
    public void toImage(String imageFile) throws IOException {
        ImageIO.write(makeARGB(), "PNG", new File(imageFile));
    }

    protected BufferedImage makeARGB() {
>>>>>>> 9a81eb5f
        int height = width;
        BufferedImage argbImage = new BufferedImage(width, height, BufferedImage.TYPE_INT_ARGB);
        Graphics g = argbImage.getGraphics();
        long len = width * width;
        for (int i = 0; i < len; i++) {
            int lonSimilar = i % width;
            // no need for width - y as coordinate system for Graphics is already this way
            int latSimilar = i / width;
            int green = Math.abs(heights.getShort(i * 2));
            if (green == 0) {
                g.setColor(new Color(255, 0, 0, 255));
            } else {
                int red = 0;
                while (green > 255) {
                    green = green / 10;
                    red += 50;
                }
                if (red > 255)
                    red = 255;
                g.setColor(new Color(red, green, 122, 255));
            }
            g.drawLine(lonSimilar, latSimilar, lonSimilar, latSimilar);
        }
        g.dispose();
        return argbImage;
    }

    public BufferedImage getImageFromArray(int[] pixels, int width) {
        int height = width;
        BufferedImage tmpImage = new BufferedImage(width, height, BufferedImage.TYPE_INT_ARGB_PRE);
        tmpImage.setRGB(0, 0, width, height, pixels, 0, width);
        return tmpImage;
    }*/

    @Override
    public String toString() {
        return minLat + "," + minLon;
    }
}<|MERGE_RESOLUTION|>--- conflicted
+++ resolved
@@ -19,22 +19,12 @@
 
 import com.graphhopper.storage.DataAccess;
 
-<<<<<<< HEAD
-// import java.awt.Color;
-// import java.awt.Graphics;
-// import java.awt.image.BufferedImage;
+//import javax.imageio.ImageIO;
+//import java.awt.*;
+//import java.awt.image.BufferedImage;
 import java.io.File;
 import java.io.IOException;
 import java.util.concurrent.atomic.AtomicInteger;
-// import javax.imageio.ImageIO;
-=======
-import javax.imageio.ImageIO;
-import java.awt.*;
-import java.awt.image.BufferedImage;
-import java.io.File;
-import java.io.IOException;
-import java.util.concurrent.atomic.AtomicInteger;
->>>>>>> 9a81eb5f
 
 /**
  * One rectangle of height data from Shuttle Radar Topography Mission.
@@ -132,21 +122,11 @@
         return value;
     }
 
-<<<<<<< HEAD
-    public void toImage( String imageFile ) throws IOException
-    {
-//         ImageIO.write(makeARGB(), "PNG", new File(imageFile));
+    public void toImage(String imageFile) throws IOException {
+        //ImageIO.write(makeARGB(), "PNG", new File(imageFile));
     }
 
-    /*protected BufferedImage makeARGB()
-    {
-=======
-    public void toImage(String imageFile) throws IOException {
-        ImageIO.write(makeARGB(), "PNG", new File(imageFile));
-    }
-
-    protected BufferedImage makeARGB() {
->>>>>>> 9a81eb5f
+    /*protected BufferedImage makeARGB() {
         int height = width;
         BufferedImage argbImage = new BufferedImage(width, height, BufferedImage.TYPE_INT_ARGB);
         Graphics g = argbImage.getGraphics();
